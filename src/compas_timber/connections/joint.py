from compas.data import Data
from compas.datastructures import Part
from compas.geometry import Frame
from compas.geometry import Plane
from compas.geometry import Point
from compas.geometry import Vector
from compas.geometry import angle_vectors
from compas.geometry import distance_point_point
from compas.geometry import intersection_line_line
from compas.geometry import intersection_line_plane

from compas_timber.parts.beam import Beam

# NOTE: some methods assume that for a given set of beams there is only one joint that can connect them.


class Joint(Data):
    """
    parts: beams and other parts of a joint, e.g. a dowel, a steel plate
    assembly: TimberAssembly object to which the parts belong
    """

    def __init__(self, assembly, parts):

        super(Joint, self).__init__()
        self.assembly = assembly
        self.frame = None  # will be needed as coordinate system for structural calculations for the forces at the joint
        self.key = None

        assembly.add_joint(self, parts)

    @property
    def data(self):
<<<<<<< HEAD
        return {
            "assembly": self.assembly,
            "key": self.key,
            "frame": self.frame
        }
=======
        # omitting self.assembly to avoid circular reference
        return {"assembly": self.assembly, "frame": self.frame, "key": self.key}
>>>>>>> 05b31303

    @data.setter
    def data(self, value):
        self.assembly = value["assembly"]
<<<<<<< HEAD
=======
        self.frame = value["frame"]
>>>>>>> 05b31303
        self.key = value["key"]
        self.frame = value["frame"]

    def __eq__(self, other):
        return (
<<<<<<< HEAD
            isinstance(other, Joint) and
            self.frame == other.frame
            # self.assembly == other.assembly and #not implemented yet
=======
            isinstance(other, Joint)
            and self.frame == other.frame
>>>>>>> 05b31303
            # TODO: add generic comparison if two lists of beams are equal
            # self.assembly == other.assembly and #not implemented yet
            # set(self.beams)==set(other.beams) #doesn't work because Beam not hashable
        )

    @property
    def _get_part_keys(self):
        neighbor_keys = self.assembly.graph.neighbors(self.key)
        # just double-check in case the joint-node would be somehow connecting to smth else in the graph
        return [
            k
            for k in neighbor_keys
            if "part" in self.assembly.graph.node_attribute(key=k, name="type")
        ]

    @property
    def parts(self):
        return [self.assembly.find_by_key(key) for key in self._get_part_keys]

    @property
    def beams(self):

        return [part for part in self.parts if part.__class__.__name__ == Beam.__name__]
        # return [part for part in self.parts if isinstance(part, Beam)]
        # return [part for part in self.parts if self.assembly.graph.node[part.key]['type']=='part_beam']<|MERGE_RESOLUTION|>--- conflicted
+++ resolved
@@ -31,37 +31,19 @@
 
     @property
     def data(self):
-<<<<<<< HEAD
-        return {
-            "assembly": self.assembly,
-            "key": self.key,
-            "frame": self.frame
-        }
-=======
         # omitting self.assembly to avoid circular reference
         return {"assembly": self.assembly, "frame": self.frame, "key": self.key}
->>>>>>> 05b31303
 
     @data.setter
     def data(self, value):
         self.assembly = value["assembly"]
-<<<<<<< HEAD
-=======
         self.frame = value["frame"]
->>>>>>> 05b31303
         self.key = value["key"]
-        self.frame = value["frame"]
 
     def __eq__(self, other):
         return (
-<<<<<<< HEAD
-            isinstance(other, Joint) and
-            self.frame == other.frame
-            # self.assembly == other.assembly and #not implemented yet
-=======
             isinstance(other, Joint)
             and self.frame == other.frame
->>>>>>> 05b31303
             # TODO: add generic comparison if two lists of beams are equal
             # self.assembly == other.assembly and #not implemented yet
             # set(self.beams)==set(other.beams) #doesn't work because Beam not hashable
