from compas.geometry import Frame
from compas_timber.parts import MillVolume
from compas_timber.connections.lap_joint import LapJoint
from compas_timber.connections.joint import Joint

from .solver import JointTopology
from .joint import BeamJoinningError


class XHalfLapJoint(LapJoint):
    """Represents a X-Lap type joint which joins the end of a beam along the length of another beam,
    trimming the main beam.

    This joint type is compatible with beams in T topology.

    Please use `XHalfLapJoint.create()` to properly create an instance of this class and associate it with an assembly.

    Parameters
    ----------
    main_beam : :class:`~compas_timber.parts.Beam`
        The main beam to be joined.
    cross_beam : :class:`~compas_timber.parts.Beam`
        The cross beam to be joined.
    flip_lap_side : bool
        If True, the lap is flipped to the other side of the beams.
    cut_plane_bias : float
        Allows lap to be shifted deeper into one beam or the other. Value should be between 0 and 1.0 without completely cutting through either beam. Default is 0.5.

    Attributes
    ----------
    beams : list(:class:`~compas_timber.parts.Beam`)
        The beams joined by this joint.
    main_beam : :class:`~compas_timber.parts.Beam`
        The main beam to be joined.
    cross_beam : :class:`~compas_timber.parts.Beam`
        The cross beam to be joined.
    main_beam_key : str
        The key of the main beam.
    cross_beam_key : str
        The key of the cross beam.
    features : list(:class:`~compas_timber.parts.Feature`)
        The features created by this joint.
    joint_type : str
        A string representation of this joint's type.


    """

<<<<<<< HEAD
    SUPPORTED_TOPOLOGY = JointTopology.TOPO_X

    def __init__(self, main_beam=None, cross_beam=None, flip_lap_side=False, cut_plane_bias=0.5, frame=None, key=None):
        super(XHalfLapJoint, self).__init__(main_beam, cross_beam, flip_lap_side, cut_plane_bias, frame, key)
=======
    def __init__(self, beam_a=None, beam_b=None, cut_plane_bias=0.5, frame=None, key=None):
        super(XHalfLapJoint, self).__init__(frame, key)
        self.beam_a = beam_a
        self.beam_b = beam_b
        self.beam_a_key = beam_a.key if beam_a else None
        self.beam_b_key = beam_b.key if beam_b else None
        self.cut_plane_bias = cut_plane_bias
        self.features = []

    @property
    def __data__(self):
        data_dict = {
            "beam_a": self.beam_a_key,
            "beam_b": self.beam_b_key,
            "cut_plane_bias": self.cut_plane_bias,
        }
        data_dict.update(super(XHalfLapJoint, self).__data__)
        return data_dict

    @classmethod
    def __from_data__(cls, value):
        instance = cls(
            frame=Frame.__from_data__(value["frame"]), key=value["key"], cut_plane_bias=value["cut_plane_bias"]
        )
        instance.beam_a_key = value["beam_a"]
        instance.beam_b_key = value["beam_b"]
        return instance
>>>>>>> d3443325

    @property
    def joint_type(self):
        return "X-HalfLap"

    def add_features(self):
        assert self.main_beam and self.cross_beam  # should never happen

        try:
            negative_brep_beam_a, negative_brep_beam_b = self._create_negative_volumes()
        except Exception as ex:
            raise BeamJoinningError(beams=self.beams, joint=self, debug_info=str(ex))

        self.main_beam.add_features(MillVolume(negative_brep_beam_a))
        self.cross_beam.add_features(MillVolume(negative_brep_beam_b))<|MERGE_RESOLUTION|>--- conflicted
+++ resolved
@@ -1,7 +1,5 @@
-from compas.geometry import Frame
 from compas_timber.parts import MillVolume
-from compas_timber.connections.lap_joint import LapJoint
-from compas_timber.connections.joint import Joint
+from compas_timber.connections import LapJoint
 
 from .solver import JointTopology
 from .joint import BeamJoinningError
@@ -46,40 +44,10 @@
 
     """
 
-<<<<<<< HEAD
     SUPPORTED_TOPOLOGY = JointTopology.TOPO_X
 
     def __init__(self, main_beam=None, cross_beam=None, flip_lap_side=False, cut_plane_bias=0.5, frame=None, key=None):
         super(XHalfLapJoint, self).__init__(main_beam, cross_beam, flip_lap_side, cut_plane_bias, frame, key)
-=======
-    def __init__(self, beam_a=None, beam_b=None, cut_plane_bias=0.5, frame=None, key=None):
-        super(XHalfLapJoint, self).__init__(frame, key)
-        self.beam_a = beam_a
-        self.beam_b = beam_b
-        self.beam_a_key = beam_a.key if beam_a else None
-        self.beam_b_key = beam_b.key if beam_b else None
-        self.cut_plane_bias = cut_plane_bias
-        self.features = []
-
-    @property
-    def __data__(self):
-        data_dict = {
-            "beam_a": self.beam_a_key,
-            "beam_b": self.beam_b_key,
-            "cut_plane_bias": self.cut_plane_bias,
-        }
-        data_dict.update(super(XHalfLapJoint, self).__data__)
-        return data_dict
-
-    @classmethod
-    def __from_data__(cls, value):
-        instance = cls(
-            frame=Frame.__from_data__(value["frame"]), key=value["key"], cut_plane_bias=value["cut_plane_bias"]
-        )
-        instance.beam_a_key = value["beam_a"]
-        instance.beam_b_key = value["beam_b"]
-        return instance
->>>>>>> d3443325
 
     @property
     def joint_type(self):
