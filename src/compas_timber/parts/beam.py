--- conflicted
+++ resolved
@@ -86,15 +86,6 @@
         Workaround: overrides Part.data since serialization of Beam using Data.from_data is not supported.
         """
         data = {
-<<<<<<< HEAD
-            'attributes': self.attributes,
-            'key': self.key,
-            'frame': self.frame,
-            'shape': self.shape,
-            'assembly': self.assembly,
-            'features': [(shape, operation) for shape, operation in self.features],
-            'transformations': [T.data for T in self.transformations],
-=======
             "attributes": self.attributes,
             "assembly": self.assembly,
             "key": self.key,
@@ -102,7 +93,6 @@
             "shape": self.shape,
             "features": [(shape, operation) for shape, operation in self.features],
             "transformations": [T.data for T in self.transformations],
->>>>>>> 424c2ad1
         }
         return data
 
