from compas.data import Data


class Feature(Data):
    """

    Attirbutes
    ----------
    is_joinery : bool
        Indicates whether this feature is a result of joinery.

    """

    def __init__(self, name=None, is_joinery=False):
        super(Feature, self).__init__(name)
        self._is_joiney = is_joinery

    @property
    def is_joinery(self):
        return self._is_joiney

    @property
    def data(self):
        return {"is_joinery": self._is_joiney}


class CutFeature(Feature):
    """Indicates a cut to be made on a beam.

    Parameters
    ----------
    cutting_plane : :class:`compas.geometry.Frame`
        The plane to cut the beam with.

    """

    def __init__(self, cutting_plane, **kwargs):
        super(CutFeature, self).__init__(**kwargs)
        self.cutting_plane = cutting_plane

    @property
    def data(self):
        data_dict = {"cutting_plane": self.cutting_plane}
        data_dict.update(super(CutFeature, self).data)
        return data_dict


class DrillFeature(Feature):
    """Parametric drill hole to be made on a beam.

    Parameters
    ----------
    plane : :class:`compas.geometry.Plane`
        The plane on which the drill hole is to be made.
    diameter : float
        The diameter of the drill hole.
    length : float
        The length (depth?) of the drill hole.

    """

    def __init__(self, plane, diameter, length, **kwargs):
        super(DrillFeature, self).__init__(**kwargs)
        self.plane = plane
        self.diameter = diameter
        self.length = length

    @property
    def data(self):
        data_dict = {"plane": self.plane, "diameter": self.diameter, "length": self.length}
        data_dict.update(super(DrillFeature, self).data)
        return data_dict


class MillVolume(Feature):
    """A volume to be milled out of a beam.

    Parameters
    ----------
    volume : :class:`compas.geometry.Polyhedron` | :class:`compas.datastructures.Mesh`
        The volume to be milled out of the beam.

    """

    def __init__(self, volume, **kwargs):
        super(MillVolume, self).__init__(**kwargs)
        self.volume = volume

    @property
    def data(self):
<<<<<<< HEAD
        return {"start": self._extend_start, "end": self._extend_end}

    @data.setter
    def data(self, value):
        self._extend_start = value["start"]
        self._extend_end = value["end"]

    def apply(self, part):
        part.extend_ends(self._extend_start, self._extend_end)
        return True, None

    def restore(self, part):
        part.extend_ends(-self._extend_start, -self._extend_end)

    def accumulate(self, feature):
        """Returns a new BeamExtensionFeature which the accumulative effect of this and `feature`.

        Parameters
        ----------
        feature: :class:`compas_timber.features.BeamExtensionFeature`
            The feature to accumulate with.

        Returns
        -------
        :class:`~compas_timber.features.BeamExtensionFeature`
            A new instance of BeamExtensionFeature.

        """

        if not isinstance(feature, self.__class__):
            raise TypeError(
                "This feature {} cannot be accumulated with feature of type: {}".format(
                    self.__class__.__name__, feature.__class__.__name__
                )
            )

        start_val = 0.0
        end_val = 0.0
        if self._extend_start + feature._extend_start < 0:
            start_val = min(self._extend_start, feature._extend_start)
        else:
            start_val = max(self._extend_start, feature._extend_start)
        if self._extend_end + feature._extend_end < 0:
            end_val = min(self._extend_end, feature._extend_end)
        else:
            end_val = max(self._extend_end, feature._extend_end)
        return BeamExtensionFeature(start_val, end_val)

    def __repr__(self):
        return "{}({}, {})".format(self.__class__.__name__, self._extend_start, self._extend_end)
=======
        data_dict = {"volume": self.volume}
        data_dict.update(super(MillVolume, self).data)
        return data_dict
>>>>>>> 724891eb
<|MERGE_RESOLUTION|>--- conflicted
+++ resolved
@@ -88,59 +88,6 @@
 
     @property
     def data(self):
-<<<<<<< HEAD
-        return {"start": self._extend_start, "end": self._extend_end}
-
-    @data.setter
-    def data(self, value):
-        self._extend_start = value["start"]
-        self._extend_end = value["end"]
-
-    def apply(self, part):
-        part.extend_ends(self._extend_start, self._extend_end)
-        return True, None
-
-    def restore(self, part):
-        part.extend_ends(-self._extend_start, -self._extend_end)
-
-    def accumulate(self, feature):
-        """Returns a new BeamExtensionFeature which the accumulative effect of this and `feature`.
-
-        Parameters
-        ----------
-        feature: :class:`compas_timber.features.BeamExtensionFeature`
-            The feature to accumulate with.
-
-        Returns
-        -------
-        :class:`~compas_timber.features.BeamExtensionFeature`
-            A new instance of BeamExtensionFeature.
-
-        """
-
-        if not isinstance(feature, self.__class__):
-            raise TypeError(
-                "This feature {} cannot be accumulated with feature of type: {}".format(
-                    self.__class__.__name__, feature.__class__.__name__
-                )
-            )
-
-        start_val = 0.0
-        end_val = 0.0
-        if self._extend_start + feature._extend_start < 0:
-            start_val = min(self._extend_start, feature._extend_start)
-        else:
-            start_val = max(self._extend_start, feature._extend_start)
-        if self._extend_end + feature._extend_end < 0:
-            end_val = min(self._extend_end, feature._extend_end)
-        else:
-            end_val = max(self._extend_end, feature._extend_end)
-        return BeamExtensionFeature(start_val, end_val)
-
-    def __repr__(self):
-        return "{}({}, {})".format(self.__class__.__name__, self._extend_start, self._extend_end)
-=======
         data_dict = {"volume": self.volume}
         data_dict.update(super(MillVolume, self).data)
-        return data_dict
->>>>>>> 724891eb
+        return data_dict