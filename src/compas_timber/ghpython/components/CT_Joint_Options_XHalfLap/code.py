from ghpythonlib.componentbase import executingcomponent as component


from compas_timber.connections import XHalfLapJoint
from compas_timber.ghpython import JointOptions


<<<<<<< HEAD
    def RunScript(self, flip_lap_side, cut_plane_bias):
        bias = cut_plane_bias or 0.5
        args = {"flip_lap_side": flip_lap_side, "cut_plane_bias": bias}
=======
class XHalfLapJointOptions(component):
    def RunScript(self, FlipLap, cut_plane_bias):
        bias = cut_plane_bias or 0.5
        args = {"flip_lap_side": FlipLap, "cut_plane_bias": bias}
>>>>>>> e6bcdd23
        options = JointOptions(XHalfLapJoint, **args)

        return options<|MERGE_RESOLUTION|>--- conflicted
+++ resolved
@@ -5,16 +5,10 @@
 from compas_timber.ghpython import JointOptions
 
 
-<<<<<<< HEAD
-    def RunScript(self, flip_lap_side, cut_plane_bias):
-        bias = cut_plane_bias or 0.5
-        args = {"flip_lap_side": flip_lap_side, "cut_plane_bias": bias}
-=======
 class XHalfLapJointOptions(component):
     def RunScript(self, FlipLap, cut_plane_bias):
         bias = cut_plane_bias or 0.5
-        args = {"flip_lap_side": FlipLap, "cut_plane_bias": bias}
->>>>>>> e6bcdd23
+        args = {"flip_lap_side": flip_lap_side, "cut_plane_bias": bias}
         options = JointOptions(XHalfLapJoint, **args)
 
         return options