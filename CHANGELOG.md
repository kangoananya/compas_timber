--- conflicted
+++ resolved
@@ -19,13 +19,10 @@
 * Fixed T-Butt doesn't get extended to cross beam's plane.
 * `SimpleSequenceGenerator` updated to work with `compas.datastructures.assembly` and generates building plan acording to type.
 * Changed GH Categories for joint rules
-<<<<<<< HEAD
-* Fixed broken `TrimmingFeature` component.
-=======
 * `BrepGeometryConsumer` continues to apply features even after the first error.
 * `DrillHole` component calculates length from input line.
 * `DrillHole` has default diameter proportional to beam cross-section.
->>>>>>> e4efdb94
+* Fixed broken `TrimmingFeature` component.
 
 ### Removed
 
