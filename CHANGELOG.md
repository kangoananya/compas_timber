# Changelog

All notable changes to this project will be documented in this file.

The format is based on [Keep a Changelog](https://keepachangelog.com/en/1.0.0/),
and this project adheres to [Semantic Versioning](https://semver.org/spec/v2.0.0.html).

## Unreleased

### Added

* Added `fabrication` package 
* Added `BTLx` as a wrapper for `TimberAssembly` to generate .btlx files for machining timber beams
* Added `BTLxPart` as wrapper for `Beam`
* Added `joint_factories` folder and factories for existing joints except `X-HalfLap`
* Added `btlx_processes` folder and processes `JackCut` and `FrenchRidgeHalfLap`
* Added `BTLx` Grasshopper component
* Added `FrenchRidgeHalfLap` joint
* Added `DrillHole` Feature.
* Added `DrillHoleFeature` Grasshopper component.
* added `JointOptions` GH Components for all current joint types. This allows joint parameter definition in GH
* added `DirectJointRules` GH Component 
* added `TopologyJointRules` GH Component 
* added `BTLx` as a wrapper for `TimberAssembly` to generate .btlx files for machining timber beams
* added `BTLxPart` as wrapper for `Beam`
* added `joint_factories` folder and factories for existing joints except `X-HalfLap`
* added `btlx_processes` folder and processes `JackCut` and `FrenchRidgeHalfLap`
* added `BTLx` Grasshopper component
* added `FrenchRidgeHalfLap` joint
<<<<<<< HEAD
* added `L-HalfLapJoint`
* added `T-HalfLapJoint`
* added `ShowTopologyTypes` GH Component
=======
>>>>>>> 06c1dda3

### Changed

* Changed `Beam` definition to include `blank_frame` and `blank_length` attributes 
* Replaced `Artist` with the new `Scene`.
* Changed type hint for argument `Centerline` of GH component `BeamFromCurve` to `Guid`.
* Curve ID of beam curves are now always stored in `Beam.attributes["rhino_guid"]`.
* Fixed `FindBeamByGuid` component.
* Bumped required COMPAS version to `2.0.0beta.2`.
* Changed docs theme to the new `sphinx_compas2_theme`.
* Re-worked component `BakeBoxMap` to advanced mode.
* Removed call to `rs.Redraw()` in `BakeBoxMap` which was causing GH document to lock (cannot drag).


<<<<<<< HEAD
### Removed
* removed `JointDef` GH components
* removed `AutomaticJoint` GH Component. Joint rules are now input directly into `TimberAssembly`
=======
* Removed superfluous component `BeamFromCurveGuid`.
>>>>>>> 06c1dda3

## [0.3.2] 2023-11-17

### Added

* Added now released COMPAS `2.0.0a1` to requirements.

### Changed

* Explicitly added attribute `key` to (de)serialization of `Beam`.

### Removed


## [0.3.1] 2023-09-18

### Added

### Changed

### Removed


## [0.3.0] 2023-09-18

### Added

* Added new joint type: Half-lap joint.

### Changed

* Beam transformed geometry with features is available using property `geometry`.
* Adapted the `Data` interface of `Beam` and `Assembly` according to the changes in COMPAS core.
* Beam geometry is created on demand.
* Adapted the `Data` interface of `Joint` and its implementations according to the changes in COMPAS core.
* Explicitly choosing `Grasshopper` context for the `Artist` in `ShowAssembly` component.

### Removed

* Removed method `Beam.get_geometry`.

## [0.2.16] 2023-05-16

### Added

### Changed

### Removed


## [0.2.15] 2023-05-15

### Added

### Changed

### Removed


## [0.2.14] 2023-05-15

### Added

### Changed

### Removed


## [0.2.13] 2023-05-15

### Added

### Changed

### Removed


## [0.2.12] 2023-05-15

### Added

### Changed

### Removed


## [0.2.11] 2023-05-15

### Added

### Changed

### Removed


## [0.2.10] 2023-05-14

### Added

### Changed

### Removed


## [0.2.9] 2023-05-12

### Added

### Changed

### Removed


## [0.2.8] 2023-05-12

### Added

### Changed

### Removed


## [0.2.7] 2023-05-12

### Added

### Changed

### Removed


## [0.2.6] 2023-05-12

### Added

### Changed

### Removed


## [0.2.5] 2023-05-12

### Added

### Changed

### Removed


## [0.2.4] 2023-05-12

### Added

### Changed

### Removed


## [0.2.3] 2023-05-12

### Added

### Changed

### Removed


## [0.2.2] 2023-05-12

### Added

### Changed

### Removed


## [0.2.1] 2023-05-12

### Added

### Changed

### Removed


## [0.2.0] 2023-05-11

### Added

* Integrated RTree search for neighboring beams using Rhino and CPython plugins.

### Changed

### Removed<|MERGE_RESOLUTION|>--- conflicted
+++ resolved
@@ -27,12 +27,9 @@
 * added `btlx_processes` folder and processes `JackCut` and `FrenchRidgeHalfLap`
 * added `BTLx` Grasshopper component
 * added `FrenchRidgeHalfLap` joint
-<<<<<<< HEAD
 * added `L-HalfLapJoint`
 * added `T-HalfLapJoint`
 * added `ShowTopologyTypes` GH Component
-=======
->>>>>>> 06c1dda3
 
 ### Changed
 
@@ -46,14 +43,9 @@
 * Re-worked component `BakeBoxMap` to advanced mode.
 * Removed call to `rs.Redraw()` in `BakeBoxMap` which was causing GH document to lock (cannot drag).
 
-
-<<<<<<< HEAD
 ### Removed
 * removed `JointDef` GH components
 * removed `AutomaticJoint` GH Component. Joint rules are now input directly into `TimberAssembly`
-=======
-* Removed superfluous component `BeamFromCurveGuid`.
->>>>>>> 06c1dda3
 
 ## [0.3.2] 2023-11-17
 
